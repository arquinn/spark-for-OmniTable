--- conflicted
+++ resolved
@@ -187,16 +187,12 @@
          </td>
       }}
       {if (shuffleWrite) {
-<<<<<<< HEAD
-      <td>{metrics.flatMap{m => m.shuffleWriteMetrics}.map{s =>
-        parent.formatDuration(s.shuffleWriteTime / (1000 * 1000))}.getOrElse("")}</td>
-        <td>{metrics.flatMap{m => m.shuffleWriteMetrics}.map{s =>
-          Utils.bytesToString(s.shuffleBytesWritten)}.getOrElse("")}</td>
-=======
+         <td>{metrics.flatMap{m => m.shuffleWriteMetrics}.map{s =>
+           parent.formatDuration(s.shuffleWriteTime / (1000 * 1000))}.getOrElse("")}
+         </td>
          <td sorttable_customkey={shuffleWriteSortable}>
            {shuffleWriteReadable}
          </td>
->>>>>>> e13da054
       }}
       <td>{exception.map(e =>
         <span>
